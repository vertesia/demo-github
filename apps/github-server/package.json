--- conflicted
+++ resolved
@@ -9,13 +9,9 @@
   "devDependencies": {
     "@types/node": "22.13.1",
     "@vercel/node": "^5.1.0",
-<<<<<<< HEAD
-    "typescript": "^4.9.5"
+    "typescript": "5.7.3"
   },
   "dependencies": {
     "@temporalio/client": "1.11.7"
-=======
-    "typescript": "5.7.3"
->>>>>>> e185d536
   }
 }